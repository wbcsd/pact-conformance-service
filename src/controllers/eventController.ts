--- conflicted
+++ resolved
@@ -65,16 +65,12 @@
         throw new Error("Request body is missing");
       }
 
-<<<<<<< HEAD
-      const testData = await repository.getTestData(req.body.data.requestEventId);
-=======
       // retrieve test data using requestEventId, which has the format guid-testcaseNumber.
       const requestEventId = req.body.data.requestEventId || "";
       const match = requestEventId.match(/^(.+)-(.+)$/);
       const testRunId = match ? match[1] : requestEventId;
       const testCaseKey = match ? match[2] : "";
-      const testData = await getTestData(testRunId);
->>>>>>> 86916b91
+      const testData = await repository.getTestData(testRunId);
 
       if (!testData) {
         throw new Error(`Test data not found for requestEventId: ${req.body.data.requestEventId}`);
@@ -154,17 +150,10 @@
           };
         }
 
-<<<<<<< HEAD
-        await repository.saveTestCaseResult(req.body.data.requestEventId, testResult, true);
+        await repository.saveTestCaseResult(testRunId, testResult, true);
 
         // Load updated test results and recalculate test run status
-        const existingTestRun = await repository.getTestResults(req.body.data.requestEventId);
-=======
-        await saveTestCaseResult(testRunId, testResult, true);
-
-        // Load updated test results and recalculate test run status
-        const existingTestRun = await getTestResults(testRunId);
->>>>>>> 86916b91
+        const existingTestRun = await repository.getTestResults(testRunId);
         if (existingTestRun?.results) {
           const { testRunStatus, passingPercentage } = calculateTestRunMetrics(
             existingTestRun.results
@@ -234,19 +223,10 @@
           };
         }
 
-<<<<<<< HEAD
-        await repository.saveTestCaseResult(req.body.data.requestEventId, testResult, true);
+        await repository.saveTestCaseResult(testRunId, testResult, true);
 
         // Load updated test results and recalculate test run status
-        const existingTestRunForRejected = await repository.getTestResults(
-          req.body.data.requestEventId
-        );
-=======
-        await saveTestCaseResult(testRunId, testResult, true);
-
-        // Load updated test results and recalculate test run status
-        const existingTestRunForRejected = await getTestResults(testRunId);
->>>>>>> 86916b91
+        const existingTestRunForRejected = await repository.getTestResults(testRunId);
         if (existingTestRunForRejected?.results) {
           const { testRunStatus, passingPercentage } = calculateTestRunMetrics(
             existingTestRunForRejected.results
