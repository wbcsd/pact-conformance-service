import { APIGatewayProxyEvent, APIGatewayProxyResult } from "aws-lambda";
import { randomUUID } from "crypto";
import { ApiVersion, TestCase, TestResult } from "../types/types";
import {
  responseSchema,
  v2ResponseSchema,
  simpleResponseSchema,
  simpleSingleFootprintResponseSchema,
} from "../schemas/responseSchema";
import {
  getAccessToken,
  getCorrectAuthHeaders,
  getCustomAuthUrl,
  getIncorrectAuthHeaders,
} from "../utils/authUtils";
import {
  fetchFootprints,
  getLinksHeaderFromFootprints,
} from "../utils/fetchFootprints";
import { runTestCase } from "../utils/runTestCase";
import { saveTestCaseResults, saveTestRun } from "../utils/dbUtils";

const WEBHOOK_URL = process.env.WEBHOOK_URL;

/**
 * Lambda handler that runs the test scenarios.
 */
export const handler = async (
  event: APIGatewayProxyEvent
): Promise<APIGatewayProxyResult> => {
  console.log("Lambda test runner started");

  const {
    baseUrl,
    clientId,
    clientSecret,
    version,
    companyName,
    companyIdentifier,
    adminEmail,
    adminFullName,
  }: {
    baseUrl: string;
    clientId: string;
    clientSecret: string;
    version: ApiVersion;
    companyName: string;
    companyIdentifier: string;
    adminEmail: string;
    adminFullName: string;
    authUrl?: string;
  } = JSON.parse(event.body || "{}");

  // TODO validate body, all fields must be present

  try {
    const testRunId = randomUUID();

    await saveTestRun({
      testRunId,
      companyName,
      companyIdentifier,
      adminEmail,
      adminFullName,
      techSpecVersion: version,
    });

    const customAuthUrl = await getCustomAuthUrl(baseUrl);

    const accessToken = await getAccessToken(
      baseUrl,
      clientId,
      clientSecret,
      customAuthUrl
    );

    const footprints = await fetchFootprints(baseUrl, accessToken);

    const paginationLinks = await getLinksHeaderFromFootprints(
      baseUrl,
      accessToken
    );

<<<<<<< HEAD
    const customAuthUrl = await getCustomAuthUrl(baseUrl);

=======
    // Define your test cases.
>>>>>>> 473ef61f
    // TODO when the test cases are optional, returning 400 not implemented is also an option. Confirm with the team
    // TODO confirm if in the case of limit and filtering for < 2.3 the endpoint should return 400 or 200 without filtering and limit
    // TODO Add support for https
    const testCases: TestCase[] = [
      {
        name: "Test Case 1: Authentication against default endpoint",
        method: "POST",
        endpoint: "/auth/token",
        expectedStatusCodes: [200],
        headers: getCorrectAuthHeaders(baseUrl, clientId, clientSecret),
        mandatoryVersion: ["V2.0", "V2.1", "V2.2", "V2.3"],
        ensureHttps: false,
        testKey: "TESTCASE#1",
      },
      {
        name: "Test Case 2: Authentication with invalid credentials against default endpoint",
        method: "POST",
        endpoint: "/auth/token",
        expectedStatusCodes: [400, 401],
        headers: getIncorrectAuthHeaders(baseUrl),
        mandatoryVersion: ["V2.0", "V2.1", "V2.2", "V2.3"],
        ensureHttps: false,
        testKey: "TESTCASE#2",
      },
      {
        name: "Test Case 3: Get PCF using GetFootprint",
        method: "GET",
        endpoint: `/2/footprints/${footprints.data[0].id}`,
        expectedStatusCodes: [200],
        schema: simpleSingleFootprintResponseSchema,
        condition: ({ data }) => {
          return data.id === footprints.data[0].id;
        },
        conditionErrorMessage: `Returned footprint does not match the requested footprint with id ${footprints.data[0].id}`,
        mandatoryVersion: ["V2.0", "V2.1", "V2.2", "V2.3"],
        ensureHttps: false,
        testKey: "TESTCASE#3",
      },
      {
        name: "Test Case 4: Get all PCFs using ListFootprints",
        method: "GET",
        endpoint: "/2/footprints",
        expectedStatusCodes: [200, 202],
        schema: v2ResponseSchema,
        condition: ({ data }) => {
          return data.length === footprints.data.length;
        },
        conditionErrorMessage: "Number of footprints does not match",
        mandatoryVersion: ["V2.0", "V2.1", "V2.2", "V2.3"],
        ensureHttps: false,
        testKey: "TESTCASE#4",
      },
      {
        name: "Test Case 5: Pagination link implementation of Action ListFootprints",
        method: "GET",
        endpoint: Object.values(paginationLinks)[0]?.replace(baseUrl, ""), // TODO add skip support to tests in case no pagination links are present
        expectedStatusCodes: [200],
        schema: simpleResponseSchema,
        mandatoryVersion: ["V2.0", "V2.1", "V2.2", "V2.3"],
        ensureHttps: false,
        testKey: "TESTCASE#5",
      },
      {
        name: "Test Case 6: Attempt ListFootPrints with Invalid Token",
        method: "GET",
        endpoint: `/2/footprints`,
        expectedStatusCodes: [400],
        condition: ({ code }) => {
          return code === "BadRequest";
        },
        conditionErrorMessage: `Expected error code BadRequest in response.`,
        headers: {
          Authorization: `Bearer very-invalid-access-token`, // TODO add a random string to the token
        },
        mandatoryVersion: ["V2.0", "V2.1", "V2.2", "V2.3"],
        ensureHttps: false,
        testKey: "TESTCASE#6",
      },
      {
        name: "Test Case 7: Attempt GetFootprint with Invalid Token",
        method: "GET",
        endpoint: `/2/footprints/${footprints.data[0].id}`,
        expectedStatusCodes: [400],
        condition: ({ code }) => {
          return code === "BadRequest";
        },
        conditionErrorMessage: `Expected error code BadRequest in response.`,
        headers: {
          Authorization: `Bearer very-invalid-access-token`, // TODO add a random string to the token
        },
        mandatoryVersion: ["V2.0", "V2.1", "V2.2", "V2.3"],
        ensureHttps: false,
        testKey: "TESTCASE#7",
      },
      {
        name: "Test Case 8: Attempt GetFootprint with Non-Existent PfId",
        method: "GET",
        endpoint: `/2/footprints/random-string-as-id`, // TODO add a random uuid string to the id
        expectedStatusCodes: [404],
        condition: ({ code }) => {
          return code === "NoSuchFootprint";
        },
        conditionErrorMessage: `Expected error code NoSuchFootprint in response.`,
        mandatoryVersion: ["V2.0", "V2.1", "V2.2", "V2.3"],
        ensureHttps: false,
        testKey: "TESTCASE#8",
      },
      {
        name: "Test Case 9: Attempt Authentication through HTTP (non-HTTPS)",
        method: "POST",
        endpoint: "/auth/token",
        expectedStatusCodes: [200],
        headers: getCorrectAuthHeaders(baseUrl, clientId, clientSecret),
        mandatoryVersion: ["V2.0", "V2.1", "V2.2", "V2.3"],
        ensureHttps: true,
        testKey: "TESTCASE#9",
      },
      {
        name: "Test Case 10: Attempt ListFootprints through HTTP (non-HTTPS)",
        method: "GET",
        endpoint: "/2/footprints",
        expectedStatusCodes: [200],
        schema: simpleResponseSchema,
        condition: ({ data }) => {
          return data.length === footprints.data.length;
        },
        conditionErrorMessage: "Number of footprints does not match",
        mandatoryVersion: ["V2.0", "V2.1", "V2.2", "V2.3"],
        ensureHttps: true,
        testKey: "TESTCASE#10",
      },
      {
        name: "Test Case 11: Attempt GetFootprint through HTTP (non-HTTPS)",
        method: "GET",
        endpoint: `/2/footprints/${footprints.data[0].id}`,
        expectedStatusCodes: [200],
        schema: simpleSingleFootprintResponseSchema,
        condition: ({ data }) => {
          return data.id === footprints.data[0].id;
        },
        conditionErrorMessage: `Returned footprint does not match the requested footprint with id ${footprints.data[0].id}`,
        mandatoryVersion: ["V2.0", "V2.1", "V2.2", "V2.3"],
        ensureHttps: true,
        testKey: "TESTCASE#11",
      },
      {
        name: "Test Case 12: Receive Asynchronous PCF Request",
        method: "POST",
        endpoint: `/2/events`,
        expectedStatusCodes: [200],
        requestData: {
          specversion: "1.0",
          id: "string", // TODO generate uuid
          source: `${WEBHOOK_URL}?testRunId=${testRunId}&testCaseName=${encodeURIComponent(
            "TESTCASE#12"
          )}`,
          time: new Date().toISOString(),
          type: "org.wbcsd.pathfinder.ProductFootprint.Published.v1",
          data: {
            pf: {
              productIds: ["urn:gtin:4712345060507"],
            },
            comment: "Please send PCF data for this year.",
          },
        },
        mandatoryVersion: ["V2.2", "V2.3"],
        ensureHttps: false,
        testKey: "TESTCASE#12",
      },
      // Test Case 13 is about receiving the PCF data from the webhook endpoint as a data recipient, this request will be triggered by the previous test.
      // It will be tested in the listener lambda
      {
        name: "Test Case 14: Attempt Action Events with Invalid Token",
        method: "POST",
        endpoint: `/2/events`,
        expectedStatusCodes: [400],
        requestData: {
          type: "org.wbcsd.pathfinder.ProductFootprint.Published.v1",
          specversion: "1.0",
          id: "EventId", // TODO generate uuid
          source: `${WEBHOOK_URL}?testRunId=${testRunId}&testCaseName=${encodeURIComponent(
            "TESTCASE#14"
          )}`,
          time: new Date().toISOString(),
          data: {
            pfIds: ["urn:gtin:4712345060507"],
          },
        },
        headers: {
          Authorization: `Bearer very-invalid-access-token`, // TODO add a random string to the token
        },
        condition: ({ code }) => {
          return code === "BadRequest";
        },
        mandatoryVersion: ["V2.2", "V2.3"],
        ensureHttps: false,
        testKey: "TESTCASE#14",
      },
      {
        name: "Test Case 15: Attempt Action Events through HTTP (non-HTTPS)",
        method: "POST",
        endpoint: `/2/events`,
        expectedStatusCodes: [200],
        requestData: {
          specversion: "1.0",
          id: "string", // TODO generate uuid
          source: `${WEBHOOK_URL}?testRunId=${testRunId}&testCaseName=${encodeURIComponent(
            "TESTCASE#15"
          )}`,
          time: new Date().toISOString(),
          type: "org.wbcsd.pathfinder.ProductFootprint.Published.v1",
          data: {
            pf: {
              productIds: ["urn:gtin:4712345060507"],
            },
            comment: "Please send PCF data for this year.",
          },
        },
        mandatoryVersion: ["V2.2", "V2.3"],
        ensureHttps: true,
        testKey: "TESTCASE#15",
      },
      {
        name: "Test Case 16: Receive Notification of PCF Update",
        method: "POST",
        endpoint: `/2/events`,
        expectedStatusCodes: [200],
        requestData: {
          type: "org.wbcsd.pathfinder.ProductFootprint.Published.v1",
          specversion: "1.0",
          id: "EventId", // TODO generate uuid
          source: `${WEBHOOK_URL}?testRunId=foo&testCaseName=bar`, // TODO send correct test ID and test case name
          time: new Date().toISOString(),
          data: {
            pfIds: ["urn:gtin:4712345060507"],
          },
        },
        mandatoryVersion: ["V2.2", "V2.3"],
        ensureHttps: false,
        testKey: "TESTCASE#16",
      },
      {
        name: "Test Case 17: OpenId Connect-based Authentication Flow",
        method: "POST",
        customUrl: customAuthUrl,
        expectedStatusCodes: [200],
        headers: getCorrectAuthHeaders(baseUrl, clientId, clientSecret),
        ensureHttps: false,
        testKey: "TESTCASE#17",
      },
      {
        name: "Test Case 18: OpenId connect-based authentication flow with incorrect credentials",
        method: "POST",
        customUrl: customAuthUrl,
        expectedStatusCodes: [400],
        headers: getIncorrectAuthHeaders(baseUrl),
        ensureHttps: false,
        testKey: "TESTCASE#18",
      },
      {
        name: "Test Case 19: Get Filtered List of Footprints",
        method: "GET",
        endpoint: `/2/footprints?$filter=${encodeURIComponent(
          `created ge ${footprints.data[0].created}`
        )}`,
        expectedStatusCodes: [200],
        schema: simpleResponseSchema,
        condition: ({ data }) => {
          return data.every(
            (footprint: { created: Date }) =>
              footprint.created >= footprints.data[0].created
          );
        },
        conditionErrorMessage: `One or more footprints do not match the condition: 'created date >= ${footprints.data[0].created}'`,
        ensureHttps: false,
        testKey: "TESTCASE#19",
      },
    ];

    const results: TestResult[] = [];

    // Run each test case sequentially.
    for (const testCase of testCases) {
      console.log(`Running test case: ${testCase.name}`);
      const result = await runTestCase(baseUrl, testCase, accessToken, version);
      if (result.success) {
        console.log(`Test case "${testCase.name}" passed.`);
      } else {
        console.error(
          `Test case "${testCase.name}" failed: ${result.errorMessage}`
        );
      }
      results.push(result);
    }

    const resultsWithAsyncPlaceholder: TestResult[] = [
      ...results,
      {
        name: "Test Case 13: Respond to Asynchronous PCF Request",
        status: "PENDING",
        success: false,
        mandatory: false,
        testKey: "TESTCASE#13",
      },
    ];

    await saveTestCaseResults(testRunId, resultsWithAsyncPlaceholder);

    // If any test failed, return an error response.
    const failedTests = resultsWithAsyncPlaceholder.filter(
      (result) => !result.success
    );
    if (failedTests.length > 0) {
      console.error("Some tests failed:", failedTests);
      // Filter out optional tests for passing percentage calculation
      const mandatoryTests = resultsWithAsyncPlaceholder.filter(
        (result) => result.mandatory
      );
      const failedMandatoryTests = mandatoryTests.filter(
        (result) => !result.success
      );

      const passingPercentage =
        mandatoryTests.length > 0
          ? Math.round(
              ((mandatoryTests.length - failedMandatoryTests.length) /
                mandatoryTests.length) *
                100
            )
          : 0;

      return {
        statusCode: 500,
        body: JSON.stringify({
          message: "One or more tests failed",
          results: resultsWithAsyncPlaceholder,
          passingPercentage,
          testRunId,
        }),
      };
    }

    console.log("All tests passed successfully.");
    return {
      statusCode: 200,
      body: JSON.stringify({
        message: "All tests passed successfully",
        results: resultsWithAsyncPlaceholder,
        passingPercentage: 100,
        testRunId,
      }),
    };
  } catch (error: any) {
    console.error("Error in Lambda function:", error);
    return {
      statusCode: 500,
      body: JSON.stringify({
        message: "Error occurred in Lambda test runner",
        error: error.message,
      }),
    };
  }
};<|MERGE_RESOLUTION|>--- conflicted
+++ resolved
@@ -81,12 +81,7 @@
       accessToken
     );
 
-<<<<<<< HEAD
-    const customAuthUrl = await getCustomAuthUrl(baseUrl);
-
-=======
     // Define your test cases.
->>>>>>> 473ef61f
     // TODO when the test cases are optional, returning 400 not implemented is also an option. Confirm with the team
     // TODO confirm if in the case of limit and filtering for < 2.3 the endpoint should return 400 or 200 without filtering and limit
     // TODO Add support for https
